import numpy
import rospy
from openai_ros import robot_gazebo_env
from std_msgs.msg import Float64
from sensor_msgs.msg import JointState
from nav_msgs.msg import Odometry
from openai_ros.openai_ros_common import ROSLauncher

class CubeSingleDiskEnv(robot_gazebo_env.RobotGazeboEnv):
    """Superclass for all CubeSingleDisk environments.
    """

    def __init__(self, ros_ws_abspath):
        """Initializes a new CubeSingleDisk environment.

        Args:
        """
        # We launch the ROSlaunch that spawns the robot into the world
<<<<<<< HEAD
        self.roslauncher_obj = ROSLauncher( rospackage_name = "moving_cube_description",
                                            launch_file_name = "put_cube_in_world.launch")
        
        
=======
        ROSLauncher( rospackage_name = "moving_cube_description",
                                            launch_file_name = "put_cube_in_world.launch",
                                            ros_ws_abspath=ros_ws_abspath)
>>>>>>> 27529de2
        
        # Variables that we give through the constructor.
        # None in this case

        # Internal Vars
        self.controllers_list = ['joint_state_controller',
                                 'inertia_wheel_roll_joint_velocity_controller'
                                 ]

        self.robot_name_space = "moving_cube"

        # We launch the init function of the Parent Class robot_gazebo_env.RobotGazeboEnv
        super(CubeSingleDiskEnv, self).__init__(controllers_list=self.controllers_list,
                                                robot_name_space=self.robot_name_space,
                                                reset_controls=True)



        """
        To check any topic we need to have the simulations running, we need to do two things:
        1) Unpause the simulation: without that th stream of data doesnt flow. This is for simulations
        that are pause for whatever the reason
        2) If the simulation was running already for some reason, we need to reset the controlers.
        This has to do with the fact that some plugins with tf, dont understand the reset of the simulation
        and need to be reseted to work properly.
        """
        self.gazebo.unpauseSim()
        self.controllers_object.reset_controllers()
        self._check_all_sensors_ready()

        # We Start all the ROS related Subscribers and publishers
        rospy.Subscriber("/moving_cube/joint_states", JointState, self._joints_callback)
        rospy.Subscriber("/moving_cube/odom", Odometry, self._odom_callback)

        self._roll_vel_pub = rospy.Publisher('/moving_cube/inertia_wheel_roll_joint_velocity_controller/command',
                                             Float64, queue_size=1)

        self._check_publishers_connection()

        self.gazebo.pauseSim()

    # Methods needed by the RobotGazeboEnv
    # ----------------------------
    

    def _check_all_systems_ready(self):
        """
        Checks that all the sensors, publishers and other simulation systems are
        operational.
        """
        self._check_all_sensors_ready()
        return True


    # CubeSingleDiskEnv virtual methods
    # ----------------------------

    def _check_all_sensors_ready(self):
        self._check_joint_states_ready()
        self._check_odom_ready()
        rospy.logdebug("ALL SENSORS READY")

    def _check_joint_states_ready(self):
        self.joints = None
        while self.joints is None and not rospy.is_shutdown():
            try:
                self.joints = rospy.wait_for_message("/moving_cube/joint_states", JointState, timeout=1.0)
                rospy.logdebug("Current moving_cube/joint_states READY=>" + str(self.joints))

            except:
                rospy.logerr("Current moving_cube/joint_states not ready yet, retrying for getting joint_states")
        return self.joints

    def _check_odom_ready(self):
        self.odom = None
        while self.odom is None and not rospy.is_shutdown():
            try:
                self.odom = rospy.wait_for_message("/moving_cube/odom", Odometry, timeout=1.0)
                rospy.logdebug("Current /moving_cube/odom READY=>" + str(self.odom))

            except:
                rospy.logerr("Current /moving_cube/odom not ready yet, retrying for getting odom")

        return self.odom
        
    def _joints_callback(self, data):
        self.joints = data
    
    def _odom_callback(self, data):
        self.odom = data
        
    def _check_publishers_connection(self):
        """
        Checks that all the publishers are working
        :return:
        """
        rate = rospy.Rate(10)  # 10hz
        while self._roll_vel_pub.get_num_connections() == 0 and not rospy.is_shutdown():
            rospy.logdebug("No susbribers to _roll_vel_pub yet so we wait and try again")
            try:
                rate.sleep()
            except rospy.ROSInterruptException:
                # This is to avoid error when world is rested, time when backwards.
                pass
        rospy.logdebug("_roll_vel_pub Publisher Connected")

        rospy.logdebug("All Publishers READY")
    
    # Methods that the TrainingEnvironment will need to define here as virtual
    # because they will be used in RobotGazeboEnv GrandParentClass and defined in the
    # TrainingEnvironment.
    # ----------------------------
    def _set_init_pose(self):
        """Sets the Robot in its init pose
        """
        raise NotImplementedError()
    
    def _init_env_variables(self):
        """Inits variables needed to be initialised each time we reset at the start
        of an episode.
        """
        raise NotImplementedError()

    def _compute_reward(self, observations, done):
        """Calculates the reward to give based on the observations given.
        """
        raise NotImplementedError()

    def _set_action(self, action):
        """Applies the given action to the simulation.
        """
        raise NotImplementedError()

    def _get_obs(self):
        raise NotImplementedError()

    def _is_done(self, observations):
        """Checks if episode done based on observations given.
        """
        raise NotImplementedError()
        
    # Methods that the TrainingEnvironment will need.
    # ----------------------------
    def move_joints(self, roll_speed):
        joint_speed_value = Float64()
        joint_speed_value.data = roll_speed
        rospy.logdebug("Single Disk Roll Velocity>>" + str(joint_speed_value))
        self._roll_vel_pub.publish(joint_speed_value)
        self.wait_until_roll_is_in_vel(joint_speed_value.data)
    
    def wait_until_roll_is_in_vel(self, velocity):
    
        rate = rospy.Rate(10)
        start_wait_time = rospy.get_rostime().to_sec()
        end_wait_time = 0.0
        epsilon = 0.1
        v_plus = velocity + epsilon
        v_minus = velocity - epsilon
        while not rospy.is_shutdown():
            joint_data = self._check_joint_states_ready()
            roll_vel = joint_data.velocity[0]
            rospy.logdebug("VEL=" + str(roll_vel) + ", ?RANGE=[" + str(v_minus) + ","+str(v_plus)+"]")
            are_close = (roll_vel <= v_plus) and (roll_vel > v_minus)
            if are_close:
                rospy.logdebug("Reached Velocity!")
                end_wait_time = rospy.get_rostime().to_sec()
                break
            rospy.logdebug("Not there yet, keep waiting...")
            rate.sleep()
        delta_time = end_wait_time- start_wait_time
        rospy.logdebug("[Wait Time=" + str(delta_time)+"]")
        return delta_time
        

    def get_joints(self):
        return self.joints
    
    def get_odom(self):
        return self.odom<|MERGE_RESOLUTION|>--- conflicted
+++ resolved
@@ -6,6 +6,7 @@
 from nav_msgs.msg import Odometry
 from openai_ros.openai_ros_common import ROSLauncher
 
+
 class CubeSingleDiskEnv(robot_gazebo_env.RobotGazeboEnv):
     """Superclass for all CubeSingleDisk environments.
     """
@@ -16,17 +17,10 @@
         Args:
         """
         # We launch the ROSlaunch that spawns the robot into the world
-<<<<<<< HEAD
-        self.roslauncher_obj = ROSLauncher( rospackage_name = "moving_cube_description",
-                                            launch_file_name = "put_cube_in_world.launch")
-        
-        
-=======
-        ROSLauncher( rospackage_name = "moving_cube_description",
-                                            launch_file_name = "put_cube_in_world.launch",
-                                            ros_ws_abspath=ros_ws_abspath)
->>>>>>> 27529de2
-        
+        ROSLauncher(rospackage_name="moving_cube_description",
+                    launch_file_name="put_cube_in_world.launch",
+                    ros_ws_abspath=ros_ws_abspath)
+
         # Variables that we give through the constructor.
         # None in this case
 
@@ -41,8 +35,6 @@
         super(CubeSingleDiskEnv, self).__init__(controllers_list=self.controllers_list,
                                                 robot_name_space=self.robot_name_space,
                                                 reset_controls=True)
-
-
 
         """
         To check any topic we need to have the simulations running, we need to do two things:
@@ -57,7 +49,8 @@
         self._check_all_sensors_ready()
 
         # We Start all the ROS related Subscribers and publishers
-        rospy.Subscriber("/moving_cube/joint_states", JointState, self._joints_callback)
+        rospy.Subscriber("/moving_cube/joint_states",
+                         JointState, self._joints_callback)
         rospy.Subscriber("/moving_cube/odom", Odometry, self._odom_callback)
 
         self._roll_vel_pub = rospy.Publisher('/moving_cube/inertia_wheel_roll_joint_velocity_controller/command',
@@ -69,7 +62,6 @@
 
     # Methods needed by the RobotGazeboEnv
     # ----------------------------
-    
 
     def _check_all_systems_ready(self):
         """
@@ -78,7 +70,6 @@
         """
         self._check_all_sensors_ready()
         return True
-
 
     # CubeSingleDiskEnv virtual methods
     # ----------------------------
@@ -92,31 +83,37 @@
         self.joints = None
         while self.joints is None and not rospy.is_shutdown():
             try:
-                self.joints = rospy.wait_for_message("/moving_cube/joint_states", JointState, timeout=1.0)
-                rospy.logdebug("Current moving_cube/joint_states READY=>" + str(self.joints))
+                self.joints = rospy.wait_for_message(
+                    "/moving_cube/joint_states", JointState, timeout=1.0)
+                rospy.logdebug(
+                    "Current moving_cube/joint_states READY=>" + str(self.joints))
 
             except:
-                rospy.logerr("Current moving_cube/joint_states not ready yet, retrying for getting joint_states")
+                rospy.logerr(
+                    "Current moving_cube/joint_states not ready yet, retrying for getting joint_states")
         return self.joints
 
     def _check_odom_ready(self):
         self.odom = None
         while self.odom is None and not rospy.is_shutdown():
             try:
-                self.odom = rospy.wait_for_message("/moving_cube/odom", Odometry, timeout=1.0)
-                rospy.logdebug("Current /moving_cube/odom READY=>" + str(self.odom))
+                self.odom = rospy.wait_for_message(
+                    "/moving_cube/odom", Odometry, timeout=1.0)
+                rospy.logdebug(
+                    "Current /moving_cube/odom READY=>" + str(self.odom))
 
             except:
-                rospy.logerr("Current /moving_cube/odom not ready yet, retrying for getting odom")
+                rospy.logerr(
+                    "Current /moving_cube/odom not ready yet, retrying for getting odom")
 
         return self.odom
-        
+
     def _joints_callback(self, data):
         self.joints = data
-    
+
     def _odom_callback(self, data):
         self.odom = data
-        
+
     def _check_publishers_connection(self):
         """
         Checks that all the publishers are working
@@ -124,7 +121,8 @@
         """
         rate = rospy.Rate(10)  # 10hz
         while self._roll_vel_pub.get_num_connections() == 0 and not rospy.is_shutdown():
-            rospy.logdebug("No susbribers to _roll_vel_pub yet so we wait and try again")
+            rospy.logdebug(
+                "No susbribers to _roll_vel_pub yet so we wait and try again")
             try:
                 rate.sleep()
             except rospy.ROSInterruptException:
@@ -133,7 +131,7 @@
         rospy.logdebug("_roll_vel_pub Publisher Connected")
 
         rospy.logdebug("All Publishers READY")
-    
+
     # Methods that the TrainingEnvironment will need to define here as virtual
     # because they will be used in RobotGazeboEnv GrandParentClass and defined in the
     # TrainingEnvironment.
@@ -142,7 +140,7 @@
         """Sets the Robot in its init pose
         """
         raise NotImplementedError()
-    
+
     def _init_env_variables(self):
         """Inits variables needed to be initialised each time we reset at the start
         of an episode.
@@ -166,7 +164,7 @@
         """Checks if episode done based on observations given.
         """
         raise NotImplementedError()
-        
+
     # Methods that the TrainingEnvironment will need.
     # ----------------------------
     def move_joints(self, roll_speed):
@@ -175,9 +173,9 @@
         rospy.logdebug("Single Disk Roll Velocity>>" + str(joint_speed_value))
         self._roll_vel_pub.publish(joint_speed_value)
         self.wait_until_roll_is_in_vel(joint_speed_value.data)
-    
+
     def wait_until_roll_is_in_vel(self, velocity):
-    
+
         rate = rospy.Rate(10)
         start_wait_time = rospy.get_rostime().to_sec()
         end_wait_time = 0.0
@@ -187,7 +185,8 @@
         while not rospy.is_shutdown():
             joint_data = self._check_joint_states_ready()
             roll_vel = joint_data.velocity[0]
-            rospy.logdebug("VEL=" + str(roll_vel) + ", ?RANGE=[" + str(v_minus) + ","+str(v_plus)+"]")
+            rospy.logdebug("VEL=" + str(roll_vel) +
+                           ", ?RANGE=[" + str(v_minus) + ","+str(v_plus)+"]")
             are_close = (roll_vel <= v_plus) and (roll_vel > v_minus)
             if are_close:
                 rospy.logdebug("Reached Velocity!")
@@ -195,13 +194,12 @@
                 break
             rospy.logdebug("Not there yet, keep waiting...")
             rate.sleep()
-        delta_time = end_wait_time- start_wait_time
+        delta_time = end_wait_time - start_wait_time
         rospy.logdebug("[Wait Time=" + str(delta_time)+"]")
         return delta_time
-        
 
     def get_joints(self):
         return self.joints
-    
+
     def get_odom(self):
         return self.odom