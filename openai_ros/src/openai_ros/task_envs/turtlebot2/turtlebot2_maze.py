--- conflicted
+++ resolved
@@ -73,11 +73,7 @@
         # This is the length that the dicretised observations array will have
         # Because 0 also counts it will have +1
         num_laser_readings = (len(laser_scan.ranges)/self.new_ranges)
-<<<<<<< HEAD
-        rospy.logfatal("num_laser_readings len===>"+str(num_laser_readings))
-=======
         rospy.logdebug("num_laser_readings len===>"+str(num_laser_readings))
->>>>>>> 33374a13
         rospy.set_param('/turtlebot2/n_observations', num_laser_readings)
         aux = rospy.get_param('/turtlebot2/n_observations')
         rospy.logfatal("aux===>"+str(aux))
